--- conflicted
+++ resolved
@@ -11,14 +11,9 @@
 from bookwyrm import activitystreams, forms, models
 from bookwyrm.activitypub import ActivitypubResponse
 from bookwyrm.settings import PAGE_LENGTH, STREAMS
-<<<<<<< HEAD
 from bookwyrm.suggested_users import suggested_users
 from .helpers import get_user_from_username, privacy_filter
-from .helpers import is_api_request, is_bookwyrm_request, object_visible_to_user
-=======
-from .helpers import get_user_from_username, privacy_filter, get_suggested_users
 from .helpers import is_api_request, is_bookwyrm_request
->>>>>>> 7449f34a
 
 
 # pylint: disable= no-self-use
@@ -40,13 +35,8 @@
             **feed_page_data(request.user),
             **{
                 "user": request.user,
-<<<<<<< HEAD
-                "activities": paginated.page(page),
+                "activities": paginated.get_page(request.GET.get("page")),
                 "suggested_users": suggestions,
-=======
-                "activities": paginated.get_page(request.GET.get("page")),
-                "suggested_users": suggested_users,
->>>>>>> 7449f34a
                 "tab": tab,
                 "goal_form": forms.GoalForm(),
                 "path": "/%s" % tab,
