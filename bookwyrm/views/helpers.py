""" helper functions used in various views """
import re
from requests import HTTPError
from django.core.exceptions import FieldError
from django.db.models import Count, Max, Q

from bookwyrm import activitypub, models
from bookwyrm.connectors import ConnectorException, get_data
from bookwyrm.status import create_generated_note
from bookwyrm.utils import regex


def get_user_from_username(viewer, username):
    """helper function to resolve a localname or a username to a user"""
    # raises DoesNotExist if user is now found
    try:
        return models.User.viewer_aware_objects(viewer).get(localname=username)
    except models.User.DoesNotExist:
        return models.User.viewer_aware_objects(viewer).get(username=username)


def is_api_request(request):
    """check whether a request is asking for html or data"""
    return "json" in request.headers.get("Accept", "") or request.path[-5:] == ".json"


def is_bookwyrm_request(request):
    """check if the request is coming from another bookwyrm instance"""
    user_agent = request.headers.get("User-Agent")
    if user_agent is None or re.search(regex.bookwyrm_user_agent, user_agent) is None:
        return False
    return True


def privacy_filter(viewer, queryset, privacy_levels=None, following_only=False):
    """filter objects that have "user" and "privacy" fields"""
    privacy_levels = privacy_levels or ["public", "unlisted", "followers", "direct"]
    # if there'd a deleted field, exclude deleted items
    try:
        queryset = queryset.filter(deleted=False)
    except FieldError:
        pass

    # exclude blocks from both directions
    if not viewer.is_anonymous:
        blocked = models.User.objects.filter(id__in=viewer.blocks.all()).all()
        queryset = queryset.exclude(Q(user__in=blocked) | Q(user__blocks=viewer))

    # you can't see followers only or direct messages if you're not logged in
    if viewer.is_anonymous:
        privacy_levels = [p for p in privacy_levels if not p in ["followers", "direct"]]

    # filter to only privided privacy levels
    queryset = queryset.filter(privacy__in=privacy_levels)

    # only include statuses the user follows
    if following_only:
        queryset = queryset.exclude(
            ~Q(  # remove everythign except
                Q(user__in=viewer.following.all())
                | Q(user=viewer)  # user following
                | Q(mention_users=viewer)  # is self  # mentions user
            ),
        )
    # exclude followers-only statuses the user doesn't follow
    elif "followers" in privacy_levels:
        queryset = queryset.exclude(
            ~Q(  # user isn't following and it isn't their own status
                Q(user__in=viewer.following.all()) | Q(user=viewer)
            ),
            privacy="followers",  # and the status is followers only
        )

    # exclude direct messages not intended for the user
    if "direct" in privacy_levels:
        try:
            queryset = queryset.exclude(
                ~Q(Q(user=viewer) | Q(mention_users=viewer)), privacy="direct"
            )
        except FieldError:
            queryset = queryset.exclude(~Q(user=viewer), privacy="direct")

    return queryset


def handle_remote_webfinger(query):
    """webfingerin' other servers"""
    user = None

    # usernames could be @user@domain or user@domain
    if not query:
        return None

    if query[0] == "@":
        query = query[1:]

    try:
        domain = query.split("@")[1]
    except IndexError:
        return None

    try:
        user = models.User.objects.get(username__iexact=query)
    except models.User.DoesNotExist:
        url = "https://%s/.well-known/webfinger?resource=acct:%s" % (domain, query)
        try:
            data = get_data(url)
        except (ConnectorException, HTTPError):
            return None

        for link in data.get("links"):
            if link.get("rel") == "self":
                try:
                    user = activitypub.resolve_remote_id(
                        link["href"], model=models.User
                    )
                except (KeyError, activitypub.ActivitySerializerError):
                    return None
    return user


def get_edition(book_id):
    """look up a book in the db and return an edition"""
    book = models.Book.objects.select_subclasses().get(id=book_id)
    if isinstance(book, models.Work):
        book = book.get_default_edition()
    return book


def handle_reading_status(user, shelf, book, privacy):
    """post about a user reading a book"""
    # tell the world about this cool thing that happened
    try:
        message = {
            "to-read": "wants to read",
            "reading": "started reading",
            "read": "finished reading",
        }[shelf.identifier]
    except KeyError:
        # it's a non-standard shelf, don't worry about it
        return

    status = create_generated_note(user, message, mention_books=[book], privacy=privacy)
    status.save()


def is_blocked(viewer, user):
    """is this viewer blocked by the user?"""
    if viewer.is_authenticated and viewer in user.blocks.all():
        return True
    return False


def get_discover_books():
    """list of books for the discover page"""
    return list(
        set(
            models.Edition.objects.filter(
                review__published_date__isnull=False,
                review__deleted=False,
                review__user__local=True,
                review__privacy__in=["public", "unlisted"],
            )
            .exclude(cover__exact="")
            .annotate(Max("review__published_date"))
            .order_by("-review__published_date__max")[:6]
        )
<<<<<<< HEAD
=======
    )


def get_suggested_users(user):
    """bookwyrm users you don't already know"""
    return (
        get_annotated_users(
            user,
            ~Q(id=user.id),
            ~Q(followers=user),
            ~Q(follower_requests=user),
            bookwyrm_user=True,
        )
        .order_by("-mutuals", "-last_active_date")
        .all()[:5]
    )


def get_annotated_users(user, *args, **kwargs):
    """Users, annotated with things they have in common"""
    return (
        models.User.objects.filter(discoverable=True, is_active=True, *args, **kwargs)
        .exclude(Q(id__in=user.blocks.all()) | Q(blocks=user))
        .annotate(
            mutuals=Count(
                "following",
                filter=Q(
                    ~Q(id=user.id),
                    ~Q(id__in=user.following.all()),
                    following__in=user.following.all(),
                ),
                distinct=True,
            ),
            shared_books=Count(
                "shelfbook",
                filter=Q(
                    ~Q(id=user.id),
                    shelfbook__book__parent_work__in=[
                        s.book.parent_work for s in user.shelfbook_set.all()
                    ],
                ),
                distinct=True,
            ),
        )
>>>>>>> 7449f34a
    )<|MERGE_RESOLUTION|>--- conflicted
+++ resolved
@@ -165,51 +165,4 @@
             .annotate(Max("review__published_date"))
             .order_by("-review__published_date__max")[:6]
         )
-<<<<<<< HEAD
-=======
-    )
-
-
-def get_suggested_users(user):
-    """bookwyrm users you don't already know"""
-    return (
-        get_annotated_users(
-            user,
-            ~Q(id=user.id),
-            ~Q(followers=user),
-            ~Q(follower_requests=user),
-            bookwyrm_user=True,
-        )
-        .order_by("-mutuals", "-last_active_date")
-        .all()[:5]
-    )
-
-
-def get_annotated_users(user, *args, **kwargs):
-    """Users, annotated with things they have in common"""
-    return (
-        models.User.objects.filter(discoverable=True, is_active=True, *args, **kwargs)
-        .exclude(Q(id__in=user.blocks.all()) | Q(blocks=user))
-        .annotate(
-            mutuals=Count(
-                "following",
-                filter=Q(
-                    ~Q(id=user.id),
-                    ~Q(id__in=user.following.all()),
-                    following__in=user.following.all(),
-                ),
-                distinct=True,
-            ),
-            shared_books=Count(
-                "shelfbook",
-                filter=Q(
-                    ~Q(id=user.id),
-                    shelfbook__book__parent_work__in=[
-                        s.book.parent_work for s in user.shelfbook_set.all()
-                    ],
-                ),
-                distinct=True,
-            ),
-        )
->>>>>>> 7449f34a
     )