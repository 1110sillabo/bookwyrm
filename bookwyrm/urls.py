--- conflicted
+++ resolved
@@ -117,7 +117,6 @@
     re_path(r"^boost/(?P<status_id>\d+)/?$", views.Boost.as_view()),
     re_path(r"^unboost/(?P<status_id>\d+)/?$", views.Unboost.as_view()),
     # books
-<<<<<<< HEAD
     re_path(r'%s(.json)?/?$' % book_path, views.Book.as_view()),
     re_path(r'%s/edit/?$' % book_path, views.EditBook.as_view()),
     re_path(r'%s/confirm/?$' % book_path, views.ConfirmEditBook.as_view()),
@@ -129,15 +128,6 @@
     re_path(r'^resolve-book/?$', views.resolve_book),
     re_path(r'^switch-edition/?$', views.switch_edition),
 
-=======
-    re_path(r"%s(.json)?/?$" % book_path, views.Book.as_view()),
-    re_path(r"%s/edit/?$" % book_path, views.EditBook.as_view()),
-    re_path(r"%s/editions(.json)?/?$" % book_path, views.Editions.as_view()),
-    re_path(r"^upload-cover/(?P<book_id>\d+)/?$", views.upload_cover),
-    re_path(r"^add-description/(?P<book_id>\d+)/?$", views.add_description),
-    re_path(r"^resolve-book/?$", views.resolve_book),
-    re_path(r"^switch-edition/?$", views.switch_edition),
->>>>>>> a8b29b21
     # isbn
     re_path(r"^isbn/(?P<isbn>\d+)(.json)?/?$", views.Isbn.as_view()),
     # author
