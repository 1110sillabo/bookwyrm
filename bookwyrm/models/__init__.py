--- conflicted
+++ resolved
@@ -9,15 +9,11 @@
 from .shelf import Shelf, ShelfBook
 
 from .status import Status, GeneratedNote, Review, Comment, Quotation
-<<<<<<< HEAD
-from .status import Favorite, Boost, Notification, ReadThrough, ProgressMode, ProgressUpdate
-=======
 from .status import Boost
->>>>>>> 8986af42
 from .attachment import Image
 from .favorite import Favorite
 from .notification import Notification
-from .readthrough import ReadThrough
+from .readthrough import ReadThrough, ProgressUpdate, ProgressMode
 
 from .tag import Tag, UserTag
 
