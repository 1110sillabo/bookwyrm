--- conflicted
+++ resolved
@@ -248,12 +248,6 @@
 @require_POST
 def upload_cover(request, book_id):
     ''' upload a new cover '''
-<<<<<<< HEAD
-    if not request.method == 'POST':
-        return redirect('/')
-
-=======
->>>>>>> 305eeb64
     book = get_object_or_404(models.Edition, id=book_id)
 
     form = forms.CoverForm(request.POST, request.FILES, instance=book)
@@ -269,7 +263,7 @@
 
 
 @login_required
-<<<<<<< HEAD
+@require_POST
 @permission_required('bookwyrm.edit_book', raise_exception=True)
 def add_description(request, book_id):
     ''' upload a new cover '''
@@ -288,9 +282,7 @@
 
 
 @login_required
-=======
-@require_POST
->>>>>>> 305eeb64
+@require_POST
 def create_shelf(request):
     ''' user generated shelves '''
     form = forms.ShelfForm(request.POST)
