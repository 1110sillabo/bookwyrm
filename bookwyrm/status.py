''' Handle user activity '''
from datetime import datetime

<<<<<<< HEAD
from bookwyrm import activitypub, books_manager, models
from bookwyrm.books_manager import get_or_create_book
=======
from bookwyrm import models
>>>>>>> ce4c0293
from bookwyrm.sanitize_html import InputHtmlParser


def delete_status(status):
    ''' replace the status with a tombstone '''
    status.deleted = True
    status.deleted_date = datetime.now()
    status.save()


def create_status(activity):
    ''' unfortunately, it's not QUITE as simple as deserialiing it '''
    # render the json into an activity object
    serializer = activitypub.activity_objects[activity['type']]
    activity = serializer(**activity)
    try:
        model = models.activity_models[activity.type]
    except KeyError:
        # not a type of status we are prepared to deserialize
        return None

    # ignore notes that aren't replies to known statuses
    if activity.type == 'Note':
        reply = models.Status.objects.filter(
            remote_id=activity.inReplyTo
        ).first()
        if not reply:
            return None

    # look up books
    book_urls = []
    if hasattr(activity, 'inReplyToBook'):
        book_urls.append(activity.inReplyToBook)
    if hasattr(activity, 'tag'):
        book_urls += [t['href'] for t in activity.tag if t['type'] == 'Book']
    for remote_id in book_urls:
        books_manager.get_or_create_book(remote_id)

    return activity.to_model(model)


def create_generated_note(user, content, mention_books=None, privacy='public'):
    ''' a note created by the app about user activity '''
    # sanitize input html
    parser = InputHtmlParser()
    parser.feed(content)
    content = parser.get_output()

    status = models.GeneratedNote.objects.create(
        user=user,
        content=content,
        privacy=privacy
    )

    if mention_books:
        for book in mention_books:
            status.mention_books.add(book)

    return status


def create_notification(user, notification_type, related_user=None, \
        related_book=None, related_status=None, related_import=None):
    ''' let a user know when someone interacts with their content '''
    if user == related_user:
        # don't create notification when you interact with your own stuff
        return
    models.Notification.objects.create(
        user=user,
        related_book=related_book,
        related_user=related_user,
        related_status=related_status,
        related_import=related_import,
        notification_type=notification_type,
    )<|MERGE_RESOLUTION|>--- conflicted
+++ resolved
@@ -1,12 +1,8 @@
 ''' Handle user activity '''
 from datetime import datetime
 
-<<<<<<< HEAD
 from bookwyrm import activitypub, books_manager, models
 from bookwyrm.books_manager import get_or_create_book
-=======
-from bookwyrm import models
->>>>>>> ce4c0293
 from bookwyrm.sanitize_html import InputHtmlParser
 
 
