""" access the activity streams stored in redis """
from django.dispatch import receiver
from django.db import transaction
from django.db.models import signals, Q

from bookwyrm import models
from bookwyrm.redis_store import RedisStore, r
from bookwyrm.tasks import app
<<<<<<< HEAD
from bookwyrm.settings import STREAMS
=======
>>>>>>> 5cdd71b9
from bookwyrm.views.helpers import privacy_filter


class ActivityStream(RedisStore):
    """a category of activity stream (like home, local, books)"""

    def stream_id(self, user):
        """the redis key for this user's instance of this stream"""
        return "{}-{}".format(user.id, self.key)

    def unread_id(self, user):
        """the redis key for this user's unread count for this stream"""
        return "{}-unread".format(self.stream_id(user))

    def get_rank(self, obj):  # pylint: disable=no-self-use
        """statuses are sorted by date published"""
        return obj.published_date.timestamp()

    def add_status(self, status):
        """add a status to users' feeds"""
        # the pipeline contains all the add-to-stream activities
        pipeline = self.add_object_to_related_stores(status, execute=False)

        for user in self.get_audience(status):
            # add to the unread status count
            pipeline.incr(self.unread_id(user))

        # and go!
        pipeline.execute()

    def add_user_statuses(self, viewer, user):
        """add a user's statuses to another user's feed"""
        # only add the statuses that the viewer should be able to see (ie, not dms)
        statuses = privacy_filter(viewer, user.status_set.all())
        self.bulk_add_objects_to_store(statuses, self.stream_id(viewer))

    def remove_user_statuses(self, viewer, user):
        """remove a user's status from another user's feed"""
        # remove all so that followers only statuses are removed
        statuses = user.status_set.all()
        self.bulk_remove_objects_from_store(statuses, self.stream_id(viewer))

    def get_activity_stream(self, user):
        """load the statuses to be displayed"""
        # clear unreads for this feed
        r.set(self.unread_id(user), 0)

        statuses = self.get_store(self.stream_id(user))
        return (
            models.Status.objects.select_subclasses()
            .filter(id__in=statuses)
            .select_related(
                "user",
                "reply_parent",
                "comment__book",
                "review__book",
                "quotation__book",
            )
            .prefetch_related("mention_books", "mention_users")
            .order_by("-published_date")
        )

    def get_unread_count(self, user):
        """get the unread status count for this user's feed"""
        return int(r.get(self.unread_id(user)) or 0)

    def populate_streams(self, user):
        """go from zero to a timeline"""
        self.populate_store(self.stream_id(user))

    def get_audience(self, status):  # pylint: disable=no-self-use
        """given a status, what users should see it"""
        # direct messages don't appeard in feeds, direct comments/reviews/etc do
        if status.privacy == "direct" and status.status_type == "Note":
            return []

        # everybody who could plausibly see this status
        audience = models.User.objects.filter(
            is_active=True,
            local=True,  # we only create feeds for users of this instance
        ).exclude(
            Q(id__in=status.user.blocks.all()) | Q(blocks=status.user)  # not blocked
        )

        # only visible to the poster and mentioned users
        if status.privacy == "direct":
            audience = audience.filter(
                Q(id=status.user.id)  # if the user is the post's author
                | Q(id__in=status.mention_users.all())  # if the user is mentioned
            )
        # only visible to the poster's followers and tagged users
        elif status.privacy == "followers":
            audience = audience.filter(
                Q(id=status.user.id)  # if the user is the post's author
                | Q(following=status.user)  # if the user is following the author
            )
        return audience.distinct()

    def get_stores_for_object(self, obj):
        return [self.stream_id(u) for u in self.get_audience(obj)]

    def get_statuses_for_user(self, user):  # pylint: disable=no-self-use
        """given a user, what statuses should they see on this stream"""
        return privacy_filter(
            user,
            models.Status.objects.select_subclasses(),
            privacy_levels=["public", "unlisted", "followers"],
        )

    def get_objects_for_store(self, store):
        user = models.User.objects.get(id=store.split("-")[0])
        return self.get_statuses_for_user(user)


class HomeStream(ActivityStream):
    """users you follow"""

    key = "home"

    def get_audience(self, status):
        audience = super().get_audience(status)
        if not audience:
            return []
        return audience.filter(
            Q(id=status.user.id)  # if the user is the post's author
            | Q(following=status.user)  # if the user is following the author
        ).distinct()

    def get_statuses_for_user(self, user):
        return privacy_filter(
            user,
            models.Status.objects.select_subclasses(),
            privacy_levels=["public", "unlisted", "followers"],
            following_only=True,
        )


class LocalStream(ActivityStream):
    """users you follow"""

    key = "local"

    def get_audience(self, status):
        # this stream wants no part in non-public statuses
        if status.privacy != "public" or not status.user.local:
            return []
        return super().get_audience(status)

    def get_statuses_for_user(self, user):
        # all public statuses by a local user
        return privacy_filter(
            user,
            models.Status.objects.select_subclasses().filter(user__local=True),
            privacy_levels=["public"],
        )


class BooksStream(ActivityStream):
    """books on your shelves"""

    key = "books"

    def get_audience(self, status):
        """anyone with the mentioned book on their shelves"""
        # only show public statuses on the books feed,
        # and only statuses that mention books
        if status.privacy != "public" or not (
            status.mention_books.exists() or hasattr(status, "book")
        ):
            return []

        work = (
            status.book.parent_work
            if hasattr(status, "book")
            else status.mention_books.first().parent_work
        )

        audience = super().get_audience(status)
        if not audience:
            return []
        return audience.filter(shelfbook__book__parent_work=work).distinct()

    def get_statuses_for_user(self, user):
        """any public status that mentions the user's books"""
        books = user.shelfbook_set.values_list(
            "book__parent_work__id", flat=True
        ).distinct()
        return privacy_filter(
            user,
            models.Status.objects.select_subclasses()
            .filter(
                Q(comment__book__parent_work__id__in=books)
                | Q(quotation__book__parent_work__id__in=books)
                | Q(review__book__parent_work__id__in=books)
                | Q(mention_books__parent_work__id__in=books)
            )
            .distinct(),
            privacy_levels=["public"],
        )

    def add_book_statuses(self, user, book):
        """add statuses about a book to a user's feed"""
        work = book.parent_work
        statuses = privacy_filter(
            user,
            models.Status.objects.select_subclasses()
            .filter(
                Q(comment__book__parent_work=work)
                | Q(quotation__book__parent_work=work)
                | Q(review__book__parent_work=work)
                | Q(mention_books__parent_work=work)
            )
            .distinct(),
            privacy_levels=["public"],
        )
        self.bulk_add_objects_to_store(statuses, self.stream_id(user))

    def remove_book_statuses(self, user, book):
        """add statuses about a book to a user's feed"""
        work = book.parent_work
        statuses = privacy_filter(
            user,
            models.Status.objects.select_subclasses()
            .filter(
                Q(comment__book__parent_work=work)
                | Q(quotation__book__parent_work=work)
                | Q(review__book__parent_work=work)
                | Q(mention_books__parent_work=work)
            )
            .distinct(),
            privacy_levels=["public"],
        )
        self.bulk_remove_objects_from_store(statuses, self.stream_id(user))


# determine which streams are enabled in settings.py
streams = {
    "home": HomeStream(),
    "local": LocalStream(),
    "books": BooksStream(),
}


@receiver(signals.post_save)
# pylint: disable=unused-argument
def add_status_on_create(sender, instance, created, *args, **kwargs):
    """add newly created statuses to activity feeds"""
    # we're only interested in new statuses
    if not issubclass(sender, models.Status):
        return

    if instance.deleted:
        remove_status_task.delay(instance.id)
        return

<<<<<<< HEAD
    if not created:
        return
    # when creating new things, gotta wait on the transaction
    transaction.on_commit(lambda: add_status_on_create_command(sender, instance))


def add_status_on_create_command(sender, instance):
    """runs this code only after the database commit completes"""
    add_status_task.delay(instance.id)
=======
    for stream in streams.values():
        stream.add_status(instance)
>>>>>>> 5cdd71b9

    if sender != models.Boost:
        return
    # remove the original post and other, earlier boosts
    boosted = instance.boost.boosted_status
    old_versions = models.Boost.objects.filter(
        boosted_status__id=boosted.id,
        created_date__lt=instance.created_date,
    ).values_list("id", flat=True)
    remove_status_task.delay(boosted.id)
    remove_status_task.delay(old_versions)


@receiver(signals.post_delete, sender=models.Boost)
# pylint: disable=unused-argument
def remove_boost_on_delete(sender, instance, *args, **kwargs):
    """boosts are deleted"""
    # remove the boost
    remove_status_task.delay(instance.id)
    # re-add the original status
    add_status_task.delay(instance.boosted_status.id)


@receiver(signals.post_save, sender=models.UserFollows)
# pylint: disable=unused-argument
def add_statuses_on_follow(sender, instance, created, *args, **kwargs):
    """add a newly followed user's statuses to feeds"""
    if not created or not instance.user_subject.local:
        return
    add_user_statuses_task.delay(
        instance.user_subject.id, instance.user_object.id, stream_list=["home"]
    )


@receiver(signals.post_delete, sender=models.UserFollows)
# pylint: disable=unused-argument
def remove_statuses_on_unfollow(sender, instance, *args, **kwargs):
    """remove statuses from a feed on unfollow"""
    if not instance.user_subject.local:
        return
    remove_user_statuses_task.delay(
        instance.user_subject.id, instance.user_object.id, stream_list=["home"]
    )


@receiver(signals.post_save, sender=models.UserBlocks)
# pylint: disable=unused-argument
def remove_statuses_on_block(sender, instance, *args, **kwargs):
    """remove statuses from all feeds on block"""
    # blocks apply ot all feeds
    if instance.user_subject.local:
        remove_user_statuses_task.delay(
            instance.user_subject.id, instance.user_object.id
        )

    # and in both directions
    if instance.user_object.local:
        remove_user_statuses_task.delay(
            instance.user_object.id, instance.user_subject.id
        )


@receiver(signals.post_delete, sender=models.UserBlocks)
# pylint: disable=unused-argument
def add_statuses_on_unblock(sender, instance, *args, **kwargs):
    """remove statuses from all feeds on block"""
    public_streams = [v for (k, v) in streams.items() if k != "home"]

    # add statuses back to streams with statuses from anyone
    if instance.user_subject.local:
        add_user_statuses_task.delay(
            instance.user_subject.id,
            instance.user_object.id,
            stream_list=public_streams,
        )

    # add statuses back to streams with statuses from anyone
    if instance.user_object.local:
        add_user_statuses_task.delay(
            instance.user_object.id,
            instance.user_subject.id,
            stream_list=public_streams,
        )


@receiver(signals.post_save, sender=models.User)
# pylint: disable=unused-argument
def populate_streams_on_account_create(sender, instance, created, *args, **kwargs):
    """build a user's feeds when they join"""
    if not created or not instance.local:
        return

    populate_streams_task.delay(instance.id)


@receiver(signals.pre_save, sender=models.ShelfBook)
# pylint: disable=unused-argument
def add_statuses_on_shelve(sender, instance, *args, **kwargs):
    """update books stream when user shelves a book"""
    if not instance.user.local:
        return
    # check if the book is already on the user's shelves
    if models.ShelfBook.objects.filter(
        user=instance.user, book__in=instance.book.parent_work.editions.all()
    ).exists():
        return

    BooksStream().add_book_statuses(instance.user, instance.book)


@receiver(signals.post_delete, sender=models.ShelfBook)
# pylint: disable=unused-argument
def remove_statuses_on_shelve(sender, instance, *args, **kwargs):
    """update books stream when user unshelves a book"""
    if not instance.user.local:
        return
    # check if the book is actually unshelved, not just moved
    if models.ShelfBook.objects.filter(
        user=instance.user, book__in=instance.book.parent_work.editions.all()
    ).exists():
        return

    BooksStream().remove_book_statuses(instance.user, instance.book)


# ---- TASKS


@app.task
def populate_streams_task(user_id):
    """create a user's streams"""
    user = models.User.objects.get(id=user_id)
    for stream in streams.values():
        stream.populate_streams(user)


@app.task
def remove_status_task(status_ids):
    """remove a status from any stream it might be in"""
    # this can take an id or a list of ids
    if not isinstance(status_ids, list):
        status_ids = [status_ids]
    statuses = models.Status.objects.filter(id__in=status_ids)

    for stream in streams.values():
        for status in statuses:
            stream.remove_object_from_related_stores(status)


@app.task
def add_status_task(status_id):
    """remove a status from any stream it might be in"""
    status = models.Status.objects.get(id=status_id)
    for stream in streams.values():
<<<<<<< HEAD
        stream.add_status(status)


@app.task
def remove_user_statuses_task(viewer_id, user_id, stream_list=None):
    """remove all statuses by a user from a viewer's stream"""
    stream_list = [streams[s] for s in stream_list] if stream_list else streams.values()
    viewer = models.User.objects.get(id=viewer_id)
    user = models.User.objects.get(id=user_id)
    for stream in stream_list:
        stream.remove_user_statuses(viewer, user)


@app.task
def add_user_statuses_task(viewer_id, user_id, stream_list=None):
    """remove all statuses by a user from a viewer's stream"""
    stream_list = [streams[s] for s in stream_list] if stream_list else streams.values()
    viewer = models.User.objects.get(id=viewer_id)
    user = models.User.objects.get(id=user_id)
    for stream in stream_list:
        stream.add_user_statuses(viewer, user)
=======
        stream.populate_streams(instance)


@receiver(signals.pre_save, sender=models.ShelfBook)
# pylint: disable=unused-argument
def add_statuses_on_shelve(sender, instance, *args, **kwargs):
    """update books stream when user shelves a book"""
    if not instance.user.local:
        return
    book = None
    if hasattr(instance, "book"):
        book = instance.book
    elif instance.mention_books.exists():
        book = instance.mention_books.first()
    if not book:
        return

    # check if the book is already on the user's shelves
    editions = book.parent_work.editions.all()
    if models.ShelfBook.objects.filter(user=instance.user, book__in=editions).exists():
        return

    BooksStream().add_book_statuses(instance.user, book)


@receiver(signals.post_delete, sender=models.ShelfBook)
# pylint: disable=unused-argument
def remove_statuses_on_unshelve(sender, instance, *args, **kwargs):
    """update books stream when user unshelves a book"""
    if not instance.user.local:
        return

    book = None
    if hasattr(instance, "book"):
        book = instance.book
    elif instance.mention_books.exists():
        book = instance.mention_books.first()
    if not book:
        return
    # check if the book is actually unshelved, not just moved
    editions = book.parent_work.editions.all()
    if models.ShelfBook.objects.filter(user=instance.user, book__in=editions).exists():
        return

    BooksStream().remove_book_statuses(instance.user, instance.book)


@app.task
def populate_stream_task(stream, user_id):
    """background task for populating an empty activitystream"""
    user = models.User.objects.get(id=user_id)
    stream = streams[stream]
    stream.populate_streams(user)
>>>>>>> 5cdd71b9
<|MERGE_RESOLUTION|>--- conflicted
+++ resolved
@@ -6,10 +6,6 @@
 from bookwyrm import models
 from bookwyrm.redis_store import RedisStore, r
 from bookwyrm.tasks import app
-<<<<<<< HEAD
-from bookwyrm.settings import STREAMS
-=======
->>>>>>> 5cdd71b9
 from bookwyrm.views.helpers import privacy_filter
 
 
@@ -265,9 +261,6 @@
         remove_status_task.delay(instance.id)
         return
 
-<<<<<<< HEAD
-    if not created:
-        return
     # when creating new things, gotta wait on the transaction
     transaction.on_commit(lambda: add_status_on_create_command(sender, instance))
 
@@ -275,10 +268,6 @@
 def add_status_on_create_command(sender, instance):
     """runs this code only after the database commit completes"""
     add_status_task.delay(instance.id)
-=======
-    for stream in streams.values():
-        stream.add_status(instance)
->>>>>>> 5cdd71b9
 
     if sender != models.Boost:
         return
@@ -404,8 +393,53 @@
     BooksStream().remove_book_statuses(instance.user, instance.book)
 
 
+@receiver(signals.pre_save, sender=models.ShelfBook)
+# pylint: disable=unused-argument
+def add_statuses_on_shelve(sender, instance, *args, **kwargs):
+    """update books stream when user shelves a book"""
+    if not instance.user.local:
+        return
+    book = None
+    if hasattr(instance, "book"):
+        book = instance.book
+    elif instance.mention_books.exists():
+        book = instance.mention_books.first()
+    if not book:
+        return
+
+    # check if the book is already on the user's shelves
+    editions = book.parent_work.editions.all()
+    if models.ShelfBook.objects.filter(user=instance.user, book__in=editions).exists():
+        return
+
+    BooksStream().add_book_statuses(instance.user, book)
+
+
+@receiver(signals.post_delete, sender=models.ShelfBook)
+# pylint: disable=unused-argument
+def remove_statuses_on_unshelve(sender, instance, *args, **kwargs):
+    """update books stream when user unshelves a book"""
+    if not instance.user.local:
+        return
+
+    book = None
+    if hasattr(instance, "book"):
+        book = instance.book
+    elif instance.mention_books.exists():
+        book = instance.mention_books.first()
+    if not book:
+        return
+    # check if the book is actually unshelved, not just moved
+    editions = book.parent_work.editions.all()
+    if models.ShelfBook.objects.filter(user=instance.user, book__in=editions).exists():
+        return
+
+    BooksStream().remove_book_statuses(instance.user, instance.book)
+
+
 # ---- TASKS
 
+# TODO: merge conflict: reconcile these tasks
 
 @app.task
 def populate_streams_task(user_id):
@@ -413,6 +447,14 @@
     user = models.User.objects.get(id=user_id)
     for stream in streams.values():
         stream.populate_streams(user)
+
+
+@app.task
+def populate_stream_task(stream, user_id):
+    """background task for populating an empty activitystream"""
+    user = models.User.objects.get(id=user_id)
+    stream = streams[stream]
+    stream.populate_streams(user)
 
 
 @app.task
@@ -433,7 +475,6 @@
     """remove a status from any stream it might be in"""
     status = models.Status.objects.get(id=status_id)
     for stream in streams.values():
-<<<<<<< HEAD
         stream.add_status(status)
 
 
@@ -454,59 +495,4 @@
     viewer = models.User.objects.get(id=viewer_id)
     user = models.User.objects.get(id=user_id)
     for stream in stream_list:
-        stream.add_user_statuses(viewer, user)
-=======
-        stream.populate_streams(instance)
-
-
-@receiver(signals.pre_save, sender=models.ShelfBook)
-# pylint: disable=unused-argument
-def add_statuses_on_shelve(sender, instance, *args, **kwargs):
-    """update books stream when user shelves a book"""
-    if not instance.user.local:
-        return
-    book = None
-    if hasattr(instance, "book"):
-        book = instance.book
-    elif instance.mention_books.exists():
-        book = instance.mention_books.first()
-    if not book:
-        return
-
-    # check if the book is already on the user's shelves
-    editions = book.parent_work.editions.all()
-    if models.ShelfBook.objects.filter(user=instance.user, book__in=editions).exists():
-        return
-
-    BooksStream().add_book_statuses(instance.user, book)
-
-
-@receiver(signals.post_delete, sender=models.ShelfBook)
-# pylint: disable=unused-argument
-def remove_statuses_on_unshelve(sender, instance, *args, **kwargs):
-    """update books stream when user unshelves a book"""
-    if not instance.user.local:
-        return
-
-    book = None
-    if hasattr(instance, "book"):
-        book = instance.book
-    elif instance.mention_books.exists():
-        book = instance.mention_books.first()
-    if not book:
-        return
-    # check if the book is actually unshelved, not just moved
-    editions = book.parent_work.editions.all()
-    if models.ShelfBook.objects.filter(user=instance.user, book__in=editions).exists():
-        return
-
-    BooksStream().remove_book_statuses(instance.user, instance.book)
-
-
-@app.task
-def populate_stream_task(stream, user_id):
-    """background task for populating an empty activitystream"""
-    user = models.User.objects.get(id=user_id)
-    stream = streams[stream]
-    stream.populate_streams(user)
->>>>>>> 5cdd71b9
+        stream.add_user_statuses(viewer, user)