--- conflicted
+++ resolved
@@ -253,20 +253,16 @@
             user,
             privacy_levels=["public"],
         )
-<<<<<<< HEAD
-        self.bulk_add_objects_to_store(statuses, self.stream_id(user.id))
-=======
 
         book_comments = statuses.filter(Q(comment__book__parent_work=work))
         book_quotations = statuses.filter(Q(quotation__book__parent_work=work))
         book_reviews = statuses.filter(Q(review__book__parent_work=work))
         book_mentions = statuses.filter(Q(mention_books__parent_work=work))
 
-        self.bulk_add_objects_to_store(book_comments, self.stream_id(user))
-        self.bulk_add_objects_to_store(book_quotations, self.stream_id(user))
-        self.bulk_add_objects_to_store(book_reviews, self.stream_id(user))
-        self.bulk_add_objects_to_store(book_mentions, self.stream_id(user))
->>>>>>> efe3cb94
+        self.bulk_add_objects_to_store(book_comments, self.stream_id(user.id))
+        self.bulk_add_objects_to_store(book_quotations, self.stream_id(user.id))
+        self.bulk_add_objects_to_store(book_reviews, self.stream_id(user.id))
+        self.bulk_add_objects_to_store(book_mentions, self.stream_id(user.id))
 
     def remove_book_statuses(self, user, book):
         """add statuses about a book to a user's feed"""
@@ -275,20 +271,16 @@
             user,
             privacy_levels=["public"],
         )
-<<<<<<< HEAD
-        self.bulk_remove_objects_from_store(statuses, self.stream_id(user.id))
-=======
 
         book_comments = statuses.filter(Q(comment__book__parent_work=work))
         book_quotations = statuses.filter(Q(quotation__book__parent_work=work))
         book_reviews = statuses.filter(Q(review__book__parent_work=work))
         book_mentions = statuses.filter(Q(mention_books__parent_work=work))
 
-        self.bulk_remove_objects_from_store(book_comments, self.stream_id(user))
-        self.bulk_remove_objects_from_store(book_quotations, self.stream_id(user))
-        self.bulk_remove_objects_from_store(book_reviews, self.stream_id(user))
-        self.bulk_remove_objects_from_store(book_mentions, self.stream_id(user))
->>>>>>> efe3cb94
+        self.bulk_remove_objects_from_store(book_comments, self.stream_id(user.id))
+        self.bulk_remove_objects_from_store(book_quotations, self.stream_id(user.id))
+        self.bulk_remove_objects_from_store(book_reviews, self.stream_id(user.id))
+        self.bulk_remove_objects_from_store(book_mentions, self.stream_id(user.id))
 
 
 # determine which streams are enabled in settings.py
