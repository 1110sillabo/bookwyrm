--- conflicted
+++ resolved
@@ -1,13 +1,8 @@
 """ basics for an activitypub serializer """
-from __future__ import annotations
 from dataclasses import dataclass, fields, MISSING
 from json import JSONEncoder
 import logging
-<<<<<<< HEAD
 from typing import Optional, Union, TypeVar, overload, Any
-=======
-from typing import Optional, Type, TypeVar
->>>>>>> 0354e53e
 
 import requests
 
@@ -17,11 +12,7 @@
 
 from bookwyrm import models
 from bookwyrm.connectors import ConnectorException, get_data
-<<<<<<< HEAD
 from bookwyrm.models import base_model
-=======
-from bookwyrm.models.base_model import BookWyrmModel
->>>>>>> 0354e53e
 from bookwyrm.signatures import make_signature
 from bookwyrm.settings import DOMAIN, INSTANCE_ACTOR_USERNAME
 from bookwyrm.tasks import app, MISC
@@ -72,9 +63,6 @@
     return serializer(activity_objects=activity_objects, **activity_json)
 
 
-TModel = TypeVar("TModel", bound=BookWyrmModel)
-
-
 @dataclass(init=False)
 class ActivityObject:
     """actor activitypub json"""
@@ -85,7 +73,7 @@
     def __init__(
         self,
         activity_objects: Optional[list[str, base_model.BookWyrmModel]] = None,
-        **kwargs: dict[str, Any],
+        **kwargs: Any,
     ):
         """this lets you pass in an object with fields that aren't in the
         dataclass, which it ignores. Any field in the dataclass is required or
@@ -122,22 +110,13 @@
     # pylint: disable=too-many-locals,too-many-branches,too-many-arguments
     def to_model(
         self,
-<<<<<<< HEAD
         model: Optional[type[TBookWyrmModel]] = None,
         instance: Optional[TBookWyrmModel] = None,
-=======
-        model: Optional[Type[TModel]] = None,
-        instance: Optional[TModel] = None,
->>>>>>> 0354e53e
         allow_create: bool = True,
         save: bool = True,
         overwrite: bool = True,
         allow_external_connections: bool = True,
-<<<<<<< HEAD
     ) -> Optional[TBookWyrmModel]:
-=======
-    ) -> Optional[TModel]:
->>>>>>> 0354e53e
         """convert from an activity to a model instance. Args:
         model: the django model that this object is being converted to
             (will guess if not known)
